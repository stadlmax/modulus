# SPDX-FileCopyrightText: Copyright (c) 2023 - 2024 NVIDIA CORPORATION & AFFILIATES.
# SPDX-FileCopyrightText: All rights reserved.
# SPDX-License-Identifier: Apache-2.0
#
# Licensed under the Apache License, Version 2.0 (the "License");
# you may not use this file except in compliance with the License.
# You may obtain a copy of the License at
#
#     http://www.apache.org/licenses/LICENSE-2.0
#
# Unless required by applicable law or agreed to in writing, software
# distributed under the License is distributed on an "AS IS" BASIS,
# WITHOUT WARRANTIES OR CONDITIONS OF ANY KIND, either express or implied.
# See the License for the specific language governing permissions and
# limitations under the License.
# ruff: noqa: E402
import os
import sys

script_path = os.path.abspath(__file__)
sys.path.append(os.path.join(os.path.dirname(script_path), ".."))

import numpy as np
import pytest
import torch
from meshgraphnet.utils import get_random_graph
from pytest_utils import import_or_fail

from modulus.distributed import DistributedManager, mark_module_as_shared

torch.backends.cuda.matmul.allow_tf32 = False


def run_test_distributed_meshgraphnet(rank, world_size, dtype, partition_scheme):
<<<<<<< HEAD
=======
    from modulus.models.gnn_layers import (
        partition_graph_by_coordinate_bbox,
        partition_graph_nodewise,
        partition_graph_with_id_mapping,
    )
    from modulus.models.gnn_layers.utils import CuGraphCSC
>>>>>>> b5baf724
    from modulus.models.meshgraphnet.meshgraphnet import MeshGraphNet

    os.environ["RANK"] = f"{rank}"
    os.environ["WORLD_SIZE"] = f"{world_size}"
    os.environ["MASTER_ADDR"] = "localhost"
    os.environ["MASTER_PORT"] = str(12355)

    DistributedManager.initialize()
    DistributedManager.create_process_subgroup(
        name="graph_partition",
        size=world_size,
    )
    manager = DistributedManager()
    assert manager.is_initialized() and manager._distributed

    model_kwds = {
        "input_dim_nodes": 32,
        "input_dim_edges": 32,
        "output_dim": 32,
        "processor_size": 2,
        "num_layers_node_processor": 2,
        "num_layers_edge_processor": 2,
        "hidden_dim_node_encoder": 32,
        "num_layers_node_encoder": 2,
        "hidden_dim_edge_encoder": 32,
        "num_layers_edge_encoder": 2,
        "hidden_dim_node_decoder": 32,
        "num_layers_node_decoder": 2,
    }

    # initialize single GPU model for reference
    torch.cuda.manual_seed(753)
    torch.manual_seed(753)
    np.random.seed(753)
    model_single_gpu = MeshGraphNet(**model_kwds).to(device=manager.device, dtype=dtype)

    # initialze distributed model with the same seeds
    torch.cuda.manual_seed(753)
    torch.manual_seed(753)
    np.random.seed(753)

    model_multi_gpu = MeshGraphNet(**model_kwds).to(device=manager.device, dtype=dtype)
    mark_module_as_shared(model_multi_gpu, "graph_partition")

    # initialize data
    torch.cuda.manual_seed(753)
    torch.manual_seed(753)
    np.random.seed(753)
    num_nodes = 256

    nfeat_single_gpu = torch.randn((num_nodes, model_kwds["input_dim_nodes"]))
    nfeat_single_gpu = nfeat_single_gpu.to(device=manager.device, dtype=dtype)
    nfeat_single_gpu = nfeat_single_gpu.requires_grad_(True)

    offsets, indices = get_random_graph(
        num_nodes=num_nodes,
        min_degree=3,
        max_degree=6,
    )

    efeat_single_gpu = torch.randn((indices.numel(), model_kwds["input_dim_edges"]))
    efeat_single_gpu = efeat_single_gpu.to(device=manager.device, dtype=dtype)
    efeat_single_gpu = efeat_single_gpu.requires_grad_(True)

    graph_single_gpu = DistributedGraph(
        offsets.to(manager.device),
        indices.to(manager.device),
        num_nodes,
        num_nodes,
    )

    if partition_scheme == "nodewise":
        # nodewise should be default
        graph_partition = partition_graph_nodewise(
            offsets,
            indices,
            world_size,
            manager.rank,
            manager.device,
        )

    elif partition_scheme == "none":
        # check default which should be nodewise
        graph_partition = None

    elif partition_scheme == "coordinate_bbox":
        src_coordinates = torch.rand((num_nodes, 1), device=offsets.device)
        dst_coordinates = src_coordinates

        step_size = 1.0 / (world_size + 1)
        coordinate_separators_min = [[step_size * p] for p in range(world_size)]
        coordinate_separators_max = [[step_size * (p + 1)] for p in range(world_size)]
        coordinate_separators_min[0] = [None]
        coordinate_separators_max[-1] = [None]

        graph_partition = partition_graph_by_coordinate_bbox(
            offsets,
            indices,
            src_coordinates,
            dst_coordinates,
            coordinate_separators_min,
            coordinate_separators_max,
            world_size,
            manager.rank,
            manager.device,
        )

    elif partition_scheme == "mapping":
        mapping_src_ids_to_ranks = torch.randint(
            0, world_size, (num_nodes,), device=offsets.device
        )
        mapping_dst_ids_to_ranks = mapping_src_ids_to_ranks

        graph_partition = partition_graph_with_id_mapping(
            offsets,
            indices,
            mapping_src_ids_to_ranks,
            mapping_dst_ids_to_ranks,
            world_size,
            manager.rank,
            manager.device,
        )

    else:
        assert False  # only schemes above are supported

    graph_multi_gpu = DistributedGraph(
        offsets.to(manager.device),
        indices.to(manager.device),
        num_nodes,
        num_nodes,
        partition_size=world_size,
        partition_group_name="graph_partition",
        graph_partition=graph_partition,
    )

    nfeat_multi_gpu = nfeat_single_gpu.detach().clone()
    nfeat_multi_gpu = graph_multi_gpu.get_src_node_features_in_partition(
        nfeat_multi_gpu
    ).requires_grad_(True)
    efeat_multi_gpu = efeat_single_gpu.detach().clone()
    efeat_multi_gpu = graph_multi_gpu.get_edge_features_in_partition(
        efeat_multi_gpu
    ).requires_grad_(True)

    # zero grads
    for param in model_single_gpu.parameters():
        param.grad = None
    for param in model_multi_gpu.parameters():
        param.grad = None

    # forward + backward passes
    out_single_gpu = model_single_gpu(
        nfeat_single_gpu, efeat_single_gpu, graph_single_gpu
    )
    loss = out_single_gpu.sum()
    loss.backward()

    out_multi_gpu = model_multi_gpu(nfeat_multi_gpu, efeat_multi_gpu, graph_multi_gpu)
    loss = out_multi_gpu.sum()
    loss.backward()

    # numeric tolerances based on dtype
    tolerances = {
        torch.float32: (1e-4, 1e-5),
        torch.float16: (1e-2, 1e-3),
    }
    tolerances_weight = {
        torch.float32: (1e-2, 1e-4),
        torch.float16: (1e-1, 1e-2),
    }
    atol, rtol = tolerances[dtype]
    atol_w, rtol_w = tolerances_weight[dtype]

    # compare forward
    out_single_gpu_dist = graph_multi_gpu.get_src_node_features_in_partition(
        out_single_gpu
    )
    diff = out_single_gpu_dist - out_multi_gpu
    diff = torch.abs(diff)
    mask = diff > atol
    assert torch.allclose(
        out_single_gpu_dist, out_multi_gpu, atol=atol, rtol=rtol
    ), f"{mask.sum()} elements have diff > {atol} \n {out_single_gpu_dist[mask]} \n {out_multi_gpu[mask]}"

    # compare data gradient
    nfeat_grad_single_gpu_dist = graph_multi_gpu.get_src_node_features_in_partition(
        nfeat_single_gpu.grad
    )
    diff = nfeat_grad_single_gpu_dist - nfeat_multi_gpu.grad
    diff = torch.abs(diff)
    mask = diff > atol
    assert torch.allclose(
        nfeat_multi_gpu.grad, nfeat_grad_single_gpu_dist, atol=atol_w, rtol=rtol_w
    ), f"{mask.sum()} elements have diff > {atol} \n {nfeat_grad_single_gpu_dist[mask]} \n {nfeat_multi_gpu.grad[mask]}"

    # compare model gradients (ensure correctness of backward)
    model_multi_gpu_parameters = list(model_multi_gpu.parameters())
    for param_idx, param in enumerate(model_single_gpu.parameters()):
        diff = param.grad - model_multi_gpu_parameters[param_idx].grad
        diff = torch.abs(diff)
        mask = diff > atol_w
        assert torch.allclose(
            param.grad,
            model_multi_gpu_parameters[param_idx].grad,
            atol=atol_w,
            rtol=rtol_w,
        ), f"{mask.sum()} for param[{param_idx}].grad elements have diff > {atol_w} with a avg. diff of {diff[mask].mean().item()} ({diff.mean().item()} overall)"

    # cleanup distributed
    del os.environ["RANK"]
    del os.environ["WORLD_SIZE"]
    del os.environ["MASTER_ADDR"]
    del os.environ["MASTER_PORT"]

    DistributedManager.cleanup()


@import_or_fail("dgl")
@pytest.mark.multigpu
@pytest.mark.parametrize(
    "partition_scheme", ["mapping", "nodewise", "coordinate_bbox", "none"]
)
@pytest.mark.parametrize("dtype", [torch.float32])
def test_distributed_meshgraphnet(dtype, partition_scheme, pytestconfig):
    num_gpus = torch.cuda.device_count()
    assert num_gpus >= 2, "Not enough GPUs available for test"
    world_size = 2

    torch.multiprocessing.set_start_method("spawn", force=True)

    torch.multiprocessing.spawn(
        run_test_distributed_meshgraphnet,
        args=(world_size, dtype, partition_scheme),
        nprocs=world_size,
        join=True,
    )


if __name__ == "__main__":
    pytest.main([__file__])<|MERGE_RESOLUTION|>--- conflicted
+++ resolved
@@ -32,15 +32,12 @@
 
 
 def run_test_distributed_meshgraphnet(rank, world_size, dtype, partition_scheme):
-<<<<<<< HEAD
-=======
     from modulus.models.gnn_layers import (
         partition_graph_by_coordinate_bbox,
         partition_graph_nodewise,
         partition_graph_with_id_mapping,
     )
     from modulus.models.gnn_layers.utils import CuGraphCSC
->>>>>>> b5baf724
     from modulus.models.meshgraphnet.meshgraphnet import MeshGraphNet
 
     os.environ["RANK"] = f"{rank}"
