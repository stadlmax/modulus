--- conflicted
+++ resolved
@@ -13,12 +13,9 @@
 - Added distributed utilities to create process groups and orthogonal process groups.
 - Added distributed AFNO model implementation.
 - Added distributed utilities for communication of buffers of varying size per rank.
-<<<<<<< HEAD
 - Added distributed utilities for message passing across multiple GPUs.
-=======
 - Added instructions for docker build on ARM architecture.
 - Added batching support and fix the input time step for the DLWP wrapper.
->>>>>>> 2d8e08c8
 
 ### Changed
 
