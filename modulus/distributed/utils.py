# Copyright (c) 2023, NVIDIA CORPORATION & AFFILIATES. All rights reserved.
#
# Licensed under the Apache License, Version 2.0 (the "License");
# you may not use this file except in compliance with the License.
# You may obtain a copy of the License at
#
#     http://www.apache.org/licenses/LICENSE-2.0
#
# Unless required by applicable law or agreed to in writing, software
# distributed under the License is distributed on an "AS IS" BASIS,
# WITHOUT WARRANTIES OR CONDITIONS OF ANY KIND, either express or implied.
# See the License for the specific language governing permissions and
# limitations under the License.

# TODO this also needs more docstrings
import torch
import torch.nn.functional as F
import torch.distributed as dist
from .manager import DistributedManager


def get_memory_format(tensor):
    """Gets format for tensor"""
    if tensor.is_contiguous(memory_format=torch.channels_last):
        return torch.channels_last
    else:
        return torch.contiguous_format


def pad_helper(tensor, dim, new_size, mode="zero"):
    """Util for padding tensors"""
    ndim = tensor.ndim
    dim = (dim + ndim) % ndim
    ndim_pad = ndim - dim
    output_shape = [0 for _ in range(2 * ndim_pad)]
    orig_size = tensor.shape[dim]
    output_shape[1] = new_size - orig_size
    tensor_pad = F.pad(tensor, output_shape, mode="constant", value=0.0)

    if mode == "conj":
        lhs_slice = [
            slice(0, x) if idx != dim else slice(orig_size, new_size)
            for idx, x in enumerate(tensor.shape)
        ]
        rhs_slice = [
            slice(0, x) if idx != dim else slice(1, output_shape[1] + 1)
            for idx, x in enumerate(tensor.shape)
        ]
        tensor_pad[lhs_slice] = torch.flip(
            torch.conj(tensor_pad[rhs_slice]), dims=[dim]
        )

    return tensor_pad


def truncate_helper(tensor, dim, new_size):
    """Util for truncating"""
    input_format = get_memory_format(tensor)
    ndim = tensor.ndim
    dim = (dim + ndim) % ndim
    output_slice = [
        slice(0, x) if idx != dim else slice(0, new_size)
        for idx, x in enumerate(tensor.shape)
    ]
    tensor_trunc = tensor[output_slice].contiguous(memory_format=input_format)

    return tensor_trunc


def split_tensor_along_dim(tensor, dim, num_chunks):
    """splits tensor along specific dim"""
    assert (
        dim < tensor.dim()
    ), f"Error, tensor dimension is {tensor.dim()} which cannot be split along {dim}"
    assert (
        tensor.shape[dim] % num_chunks == 0
    ), f"Error, cannot split dim {dim} evenly. Dim size is \
        {tensor.shape[dim]} and requested numnber of splits is {num_chunks}"
    chunk_size = tensor.shape[dim] // num_chunks
    tensor_list = torch.split(tensor, chunk_size, dim=dim)

    return tensor_list


@torch.no_grad()
def gather_loss(loss: float, dst_rank: int = 0, mean: bool = True):
    """Gathers loss from all processes to one for logging

    Parameters
    ----------
    loss : float
        loss value
    dst_rank : int, optional
        destination rank to gather to, by default 0
    mean : bool, optional
        Calculate the mean of the losses gathered, by default True

    Raises
    ------
    Exception
        If DistributedManager has yet to be initialized
    """
    if not DistributedManager.is_initialized():
        raise Exception(
            "Distributed manager should be initialized when using gather_loss"
        )

    distmng = DistributedManager()
    loss = torch.Tensor([loss])

    # For serial runs, just return the current loss!
    if distmng.world_size == 1:
        return float(loss)

    # Gather using PyTorch distributed function
    gather_list = None
    if distmng.rank == dst_rank:
        gather_list = [
            torch.zeros(1).to(distmng.device) for i in range(distmng.world_size)
        ]
    dist.gather(loss.to(distmng.device), gather_list, dst_rank)

    # Return loss if dst_rank, None otherwise
    if distmng.rank == dst_rank:
        loss = torch.sum(torch.cat(gather_list))
        if mean:
            loss = loss / distmng.world_size
        return float(loss.cpu())
    else:
        return None


# distributed primitives
def _transpose(tensor, dim0, dim1, group=None, async_op=False):
    """Perform distributed transpose of tensor to switch sharding dimension"""
    # get input format
    input_format = get_memory_format(tensor)

    # get comm params
    comm_size = dist.get_world_size(group=group)

    # split and local transposition
    split_size = tensor.shape[dim0] // comm_size
    x_send = [
        y.contiguous(memory_format=input_format)
        for y in torch.split(tensor, split_size, dim=dim0)
    ]
    x_recv = [torch.empty_like(x_send[0]) for _ in range(comm_size)]

    # global transposition
    req = dist.all_to_all(x_recv, x_send, group=group, async_op=async_op)

    return x_recv, req


def _reduce(input_, use_fp32=True, group=None):
    """All-reduce the input tensor across model parallel group."""

    # Bypass the function if we are using only 1 GPU.
    if dist.get_world_size(group=group) == 1:
        return input_

    # All-reduce.
    if use_fp32:
        dtype = input_.dtype
        inputf_ = input_.float()
        dist.all_reduce(inputf_, group=group)
        input_ = inputf_.to(dtype)
    else:
        dist.all_reduce(input_, group=group)

    return input_


def _split(input_, dim_, group=None):
    """Split the tensor along its last dimension and keep the corresponding slice."""
    # get input format
    input_format = get_memory_format(input_)

    # Bypass the function if we are using only 1 GPU.
    comm_size = dist.get_world_size(group=group)
    if comm_size == 1:
        return input_

    # Split along last dimension.
    input_list = split_tensor_along_dim(input_, dim_, comm_size)

    # Note: torch.split does not create contiguous tensors by default.
    rank = dist.get_rank(group=group)
    output = input_list[rank].contiguous(memory_format=input_format)

    return output


def _gather(input_, dim_, group=None):
    """Gather tensors and concatenate along the specified dimension."""
    # get input format
    input_format = get_memory_format(input_)

    comm_size = dist.get_world_size(group=group)
    # Bypass the function if we are using only 1 GPU.
    if comm_size == 1:
        return input_

    # sanity checks
    assert (
        dim_ < input_.dim()
    ), f"Error, cannot gather along {dim_} for tensor with {input_.dim()} dimensions."

    # Size and dimension.
    comm_rank = dist.get_rank(group=group)

    tensor_list = [torch.empty_like(input_) for _ in range(comm_size)]
    tensor_list[comm_rank] = input_
    dist.all_gather(tensor_list, input_, group=group)

    # Note: torch.cat already creates a contiguous tensor.
    output = torch.cat(tensor_list, dim=dim_).contiguous(memory_format=input_format)

<<<<<<< HEAD
#     return output


def all_gather_v_wrapper(
    tensor: torch.Tensor,
    sizes: List[int],
    dim: int = 0,
    group: optional[dist.ProcessGroup] = None,
) -> torch.Tensor:

    comm_size = dist.get_world_size(group=group)
    rank = dist.get_rank(group=group)
    assert len(sizes) == comm_size
    assert dim < tensor.dim()

    global_size = sum(sizes)

    if comm_size == 1:
        return tensor

    tensor_shape = tensor.shape
    tensor_list = [None] * comm_size

    for src in range(comm_size):
        tensor_shape[dim] = sizes[src]
        tensor_list[src] = torch.empty(
            tensor_shape,
            dtype=tensor.dtype,
            device=tensor.device,
        )

    dist.all_gather(tensor_list, tensor, group=group)

    output = torch.cat(tensor_list, dim=dim)

    return output


def all_reduce_v_wrapper(
    tensor: torch.Tensor,
    sizes: List[int],
    dim: int = 0,
    use_fp32: bool = True,
    group: optional[dist.ProcessGroup] = None,
) -> torch.Tensor:

    comm_size = dist.get_world_size(group=group)
    rank = dist.get_rank(group=group)
    assert len(sizes) == comm_size
    assert dim < tensor.dim()

    global_size = sum(sizes)

    tensor_shape = tensor.shape
    tensor_shape[dim] = sizes[rank]
    tmp = [
        torch.empty(
            tensor_shape,
            dtype=tensor.dtype,
            device=tensor.device,
        )
    ] for _ in range(comm_size)
   
    scatter_list = torch.split(tensor, sizes, dim=dim)

    dist.all_to_all(tmp, scatter_list, group=group)
    stack_dim = tensor.dim() + 1
    tmp = torch.stack(tmp, dim=stack_dim)

    if use_fp32:
        # cast to float before sum and return float, then cast back
        output = tmp.sum(dim=stack_dim, dtype=torch.float32)
        output = output.to(dtype=tensor.dtype)
    else:
        # else: just do sum in native dtype
        output = tmp.sum(dim=stack_dim)

    return output


def gather_v_wrapper(
    tensor: torch.Tensor,
    sizes: List[int],
    dim: int = 0,
    dst: int = 0,
    group: optional[dist.ProcessGroup] = None,
) -> torch.Tensor:

    comm_size = dist.get_world_size(group=group)
    rank = dist.get_rank(group=group)
    assert len(sizes) == comm_size
    assert 0 <= dst < comm_size
    assert dim < tensor.dim()

    global_size = sum(sizes)

    if comm_size == 1:
        return tensor
    
    tensor_shape = tensor.shape
    tensor_list = [None] * comm_size

    if rank == dst:
        for src in range(comm_size):
            tensor_shape[dim] = sizes[src]
            tensor_list[src] = torch.empty(
                tensor_shape,
                device=tensor.device,
                dtype=tensor.dtype,
            ) 

    dist.gather(
        tensor, 
        tensor_list if rank == dst else None,
        dst=dst,
        group=group
    )

    output = torch.cat(tensor_list, dim=dim)

    return output


def scatter_v_wrapper(
    tensor: torch.Tensor,
    sizes: List[int],
    dim: int = 0,
    src: int = 0,
    group: optional[dist.ProcessGroup] = None,
) -> torch.Tensor:

    comm_size = dist.get_world_size(group=group)
    rank = dist.get_rank(group=group)
    assert len(sizes) == comm_size
    assert 0 <= src < comm_size
    assert dim < tensor.dim()

    global_size = sum(sizes)
    local_size = sizes[rank]

    assert global_size = tensor.size(dim)

    tensor_shape = tensor.shape
    tensor_shape[dim] = sizes[rank]    
    output = torch.empty(
        tensor_shape,
        dtype=tensor.dtype,
        device=tensor.device,
    )

    # dist.scatter doesn't support tensors of different shape
    # so this implementation is using explicit send/recv combinations
    scatter_list = None
    if rank == src:
        scatter_list = torch.split(tensor, sizes, dim=dim)
        req_list = [None] * comm_size
        for r in range(comm_size):
            tensor_to_scatter_to_r = scatter_list[r]
            req_list[r] = dist.isend(tensor_to_scatter_to_r, dst=r, group=group)

        for r in range(comm_size):
            req_list[r].wait()

    else:
        req = dist.irecv(output, src=src, group=group)
        req.wait()
    
    return output


def idx_all_gather_wrapper(
    tensor: torch.Tensor,
    scatter_indices: List[torch.Tensor],
    recv_sizes: List[int],
    send_sizes: List[int],
    group: optional[dist.ProcessGroup] = None,
) -> torch.Tensor:

    # based on all_to_all_single and thus currently
    # limitied to primitive along dim 0 

    comm_size = dist.get_world_size(group=group)
    rank = dist.get_rank(group=group)

    tensor_shape = tensor.shape
    tensor_shape[0] = sum(recv_sizes)

    scatter_indices = torch.cat(scatter_indices, dim=0)

    tensor_to_recv = torch.empty(
        tensor_shape,
        dtype=tensor.dtype,
        device=tensor.device,
    )
    tensor_to_send = tensor[scatter_indices]
    
    dist.all_to_all_single(
        tensor_to_recv,
        tensor_to_send,
        output_split_sizes=recv_sizes,
        input_split_sizes=send_sizes,
        group=group
    )

    return tensor_to_recv


def idx_all_gather_wrapper_bwd(
    tensor: torch.Tensor,
    scatter_indices: List[torch.Tensor],
    recv_sizes: List[int],
    send_sizes: List[int],
    tensor_dim0: int,
    use_fp32: bool = True,
    group: optional[dist.ProcessGroup] = None,
) -> torch.Tensor:

    comm_size = dist.get_world_size(group=group)
    rank = dist.get_rank(group=group)

    scatter_indices = torch.cat(scatter_indices, dim=0)

    tensor_shape = tensor.shape
    tensor_shape[0] = sum(recv_sizes)
    tensor_to_recv = torch.empty(
        tensor_shape,
        dtype=tensor.dtype,
        device=tensor.device,
    )

    dist.all_to_all_single(
        tensor_to_recv,
        tensor_to_Send,
        output_split_sizes=send_sizes,
        input_split_sizes=recv_sizes,
        group=group,
    )

    tensor_shape[0] = tensor_dim0

    if use_fp32:
        out = torch.empty(
            tensor_shape,
            dtype=torch.float32,
            device=torch.device,
        )

        tensor_to_recv = tensor_to_recv.to(dtype=torch.float32)

    else:
        out = torch.empty(
            tensor_shape,
            dtype=tensor.dtype,
            device=tensor.device,
        )          

    out.index_add_(
        src=tensor_to_recv,
        index=scatter_indices,
        dim=0
    )

    if use_fp32:
        out = out.to(tensor.dtype)

    return out
=======
    return output
>>>>>>> 11c5d400
<|MERGE_RESOLUTION|>--- conflicted
+++ resolved
@@ -217,8 +217,7 @@
     # Note: torch.cat already creates a contiguous tensor.
     output = torch.cat(tensor_list, dim=dim_).contiguous(memory_format=input_format)
 
-<<<<<<< HEAD
-#     return output
+    return output
 
 
 def all_gather_v_wrapper(
@@ -483,7 +482,4 @@
     if use_fp32:
         out = out.to(tensor.dtype)
 
-    return out
-=======
-    return output
->>>>>>> 11c5d400
+    return out