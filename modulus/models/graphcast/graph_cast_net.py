--- conflicted
+++ resolved
@@ -755,19 +755,12 @@
         Tensor
             Reshaped input.
         """
-<<<<<<< HEAD
         if global_features_on_rank_0 and expect_partitioned_input:
             raise ValueError(
                 "global_features_on_rank_0 and expect_partitioned_input cannot be set at the same time."
             )
 
         if not self.is_distributed:
-=======
-        if expect_partitioned_input and self.is_distributed:
-            # partitioned input is [N, C, P] instead of [N, C, H, W]
-            invar = invar[0].permute(1, 0)
-        else:
->>>>>>> fe320854
             if invar.size(0) != 1:
                 raise ValueError("GraphCast does not support batch size > 1")
             invar = invar[0].view(self.input_dim_grid_nodes, -1).permute(1, 0)
@@ -776,16 +769,12 @@
             # is_distributed
             if expect_partitioned_input:
                 # partitioned input is [N, C, P] instead of [N, C, H, W]
-                if self.has_static_data:
-                    invar = torch.concat((invar, self.static_data), dim=1)
-                    invar = invar[0].permute(1, 0)
+                invar = invar[0].permute(1, 0)
             else:
                 # global_features_on_rank_0
                 if invar.size(0) != 1:
                     raise ValueError("GraphCast does not support batch size > 1")
-                # concat static data
-                if self.has_static_data:
-                    invar = torch.concat((invar, self.static_data), dim=1)
+
                 invar = invar[0].view(self.input_dim_grid_nodes, -1).permute(1, 0)
 
                 # scatter global features
